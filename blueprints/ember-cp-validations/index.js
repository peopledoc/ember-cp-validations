var VersionChecker = require('ember-cli-version-checker');
var RSVP = require('rsvp');

module.exports = {
  normalizeEntityName: function() {},

  afterInstall: function() {
    var checker = new VersionChecker(this);
    var emberDep = checker.for('ember', 'bower');
    var dependencies = [
      this.addAddonToProject('ember-lodash', '0.0.5'),
<<<<<<< HEAD
      this.addAddonToProject('ember-moment', '3.2.1')
    ];

    if (!emberDep.isAbove('2.0.0-beta.1')) {
      dependencies.push(this.addAddonToProject('ember-get-helper', '1.0.1'));
    }

    return RSVP.all(dependencies);
=======
      this.addAddonToProject('ember-moment', '3.6.2')
    ]);
>>>>>>> 7365c852
  }
};<|MERGE_RESOLUTION|>--- conflicted
+++ resolved
@@ -9,8 +9,7 @@
     var emberDep = checker.for('ember', 'bower');
     var dependencies = [
       this.addAddonToProject('ember-lodash', '0.0.5'),
-<<<<<<< HEAD
-      this.addAddonToProject('ember-moment', '3.2.1')
+      this.addAddonToProject('ember-moment', '3.6.2')
     ];
 
     if (!emberDep.isAbove('2.0.0-beta.1')) {
@@ -18,9 +17,5 @@
     }
 
     return RSVP.all(dependencies);
-=======
-      this.addAddonToProject('ember-moment', '3.6.2')
-    ]);
->>>>>>> 7365c852
   }
 };