--- conflicted
+++ resolved
@@ -622,12 +622,7 @@
       {{v-get model 'username' 'message'}}
     </div>
   {{/if}}
-<<<<<<< HEAD
   
   <button type="submit" disabled={{v-get model 'isInvalid'}}>Submit</button>
-=======
-
-  <button type="submit" disabled={{model.validations.isInvalid}}>Submit</button>
->>>>>>> 7365c852
 </form>
 ```